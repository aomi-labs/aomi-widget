/*
 * ChatManager - Aligns widget behaviour with the updated frontend core logic
 */

import { EventEmitter } from 'eventemitter3';
import {
  ConnectionStatus,
  ReadinessPhase,
  type ChatMessage,
  type ChatState,
  type BackendReadiness,
  type WalletTransaction,
  type WalletState,
  type ChatManagerConfig,
  type AomiChatError,
} from '../types';
import {
  createConnectionError,
  createChatError,
} from '../types/errors';
import { ERROR_CODES, API_ENDPOINTS, TIMING } from '../types/constants';
import { generateSessionId, withTimeout } from '../utils';

interface SessionMessagePayload {
  sender?: string;
  content?: string;
  timestamp?: string;
  tool_stream?: ToolStreamPayload;
}

interface SessionResponsePayload {
  messages?: SessionMessagePayload[] | null;
  is_processing?: boolean;
  pending_wallet_tx?: string | null;
  readiness?: ReadinessPayload | null;
}

type ToolStreamPayload = [string, string] | { topic?: unknown; content?: unknown } | null | undefined;

<<<<<<< HEAD
interface ReadinessPayload {
  phase?: unknown;
  detail?: unknown;
  message?: unknown;
=======
interface BackendMessagePayload {
  sender?: 'user' | 'assistant' | 'system' | 'agent';
  content?: string;
  timestamp?: string;
  is_streaming?: boolean;
}

interface BackendReadinessPayload {
  phase?: unknown;
  detail?: unknown;
  message?: unknown;
}

interface BackendStatePayload {
  messages?: BackendMessagePayload[] | null;
  isTyping?: boolean;
  is_typing?: boolean;
  isProcessing?: boolean;
  is_processing?: boolean;
  pending_wallet_tx?: string | null;
  readiness?: BackendReadinessPayload | null;
  missingApiKey?: boolean | string;
  missing_api_key?: boolean | string;
  isLoading?: boolean | string;
  is_loading?: boolean | string;
  isConnectingMcp?: boolean | string;
  is_connecting_mcp?: boolean | string;
>>>>>>> 1f4e1147
}

interface ChatManagerEvents {
  stateChange: [ChatState];
  message: [ChatMessage];
  error: [AomiChatError];
  connectionChange: [ConnectionStatus];
  transactionRequest: [WalletTransaction];
}

type NetworkSwitchResult = {
  success: boolean;
  message: string;
  data?: Record<string, unknown>;
};

export class ChatManager extends EventEmitter<ChatManagerEvents> {
  private config: ChatManagerConfig;
  private state: ChatState;
  private eventSource: EventSource | null = null;
  private reconnectAttempt = 0;
<<<<<<< HEAD
  private reconnectTimer: ReturnType<typeof setTimeout> | null = null;
  private heartbeatTimer: ReturnType<typeof setInterval> | null = null;
=======
  private reconnectTimer: NodeJS.Timeout | null = null;
  private heartbeatTimer: NodeJS.Timeout | null = null;
>>>>>>> 1f4e1147
  private lastPendingTransactionRaw: string | null = null;

  constructor(config: Partial<ChatManagerConfig> = {}) {
    super();

    this.config = {
      backendUrl: config.backendUrl || 'http://localhost:8080',
      sessionId: config.sessionId || generateSessionId(),
      maxMessageLength: config.maxMessageLength || 2000,
      reconnectAttempts: config.reconnectAttempts || 5,
      reconnectDelay: config.reconnectDelay || 3000,
    };

    this.state = {
      messages: [],
      isTyping: false,
      isProcessing: false,
      connectionStatus: ConnectionStatus.DISCONNECTED,
      readiness: {
        phase: ReadinessPhase.INITIALIZING,
      },
      walletState: {
        isConnected: false,
      },
      sessionId: this.config.sessionId,
      pendingTransaction: undefined,
    };
  }

  /*
   * ============================================================================
   * PUBLIC API
   * ============================================================================
   */

  public getState(): ChatState {
    return {
      ...this.state,
      messages: [...this.state.messages],
      walletState: { ...this.state.walletState },
    };
  }

  public getSessionId(): string {
    return this.config.sessionId;
  }

  public setSessionId(sessionId: string): void {
    this.config.sessionId = sessionId;
    this.state.sessionId = sessionId;

    if (this.state.connectionStatus === ConnectionStatus.CONNECTED) {
      void this.connectSSE();
    }
  }

  public async connectSSE(): Promise<void> {
    this.setConnectionStatus(ConnectionStatus.CONNECTING);
<<<<<<< HEAD
    this.updateReadiness({ phase: ReadinessPhase.CONNECTING_BACKEND });
=======
    this.setReadiness({ phase: ReadinessPhase.CONNECTING_MCP });
>>>>>>> 1f4e1147

    this.teardownEventSource();

    try {
      const streamUrl = `${this.config.backendUrl}${API_ENDPOINTS.CHAT_STREAM}?session_id=${encodeURIComponent(
        this.config.sessionId,
      )}`;
      this.eventSource = new EventSource(streamUrl);

      this.eventSource.onopen = () => {
        this.setConnectionStatus(ConnectionStatus.CONNECTED);
        this.reconnectAttempt = 0;
        this.startHeartbeat();
<<<<<<< HEAD
        void this.refreshState();
=======
        this.refreshState().catch((error) => {
          console.warn('Failed to refresh chat state after opening SSE connection:', error);
        });
>>>>>>> 1f4e1147
      };

      this.eventSource.onmessage = (event) => {
        try {
<<<<<<< HEAD
          const payload = JSON.parse(event.data) as SessionResponsePayload;
          this.processBackendPayload(payload);
=======
          const data: BackendStatePayload = JSON.parse(event.data);
          this.updateChatState(data);
>>>>>>> 1f4e1147
        } catch (error) {
          console.error('Failed to parse SSE payload:', error);
          this.emit('error', createChatError(ERROR_CODES.INVALID_MESSAGE, 'Invalid message format'));
        }
      };

      this.eventSource.onerror = (event) => {
        console.error('SSE connection error:', event);

        if (this.state.isProcessing) {
          this.state.isProcessing = false;
          this.state.isTyping = false;
          this.emitStateChange();
        }

        this.handleConnectionError();
        void this.refreshState();
      };
    } catch (error) {
      console.error('Failed to create SSE connection:', error);
      this.emit('error', createConnectionError('Failed to establish connection'));
      this.handleConnectionError();
    }
  }

  public disconnectSSE(): void {
    this.teardownEventSource();
    this.setConnectionStatus(ConnectionStatus.DISCONNECTED);
  }

<<<<<<< HEAD
  public async sendMessage(message: string): Promise<void> {
    const content = message.trim();

    if (!content) {
      throw createChatError(ERROR_CODES.INVALID_MESSAGE, 'Message cannot be empty');
    }

    if (content.length > (this.config.maxMessageLength ?? 0)) {
=======
  private async refreshState(): Promise<void> {
    try {
      const response = await withTimeout(
        fetch(`${this.config.backendUrl}${API_ENDPOINTS.STATE}?session_id=${this.config.sessionId}`, {
          method: 'GET',
        }),
        TIMING.CONNECTION_TIMEOUT,
      );

      if (!response.ok) {
        throw new Error(`HTTP ${response.status}: ${response.statusText}`);
      }

      const payload = await response.json() as BackendStatePayload;
      this.updateChatState(payload);
    } catch (error) {
      console.warn('Failed to fetch chat state:', error);
    }
  }

  /**
   * Sends a message to the backend
   */
  public async sendMessage(message: string): Promise<void> {
    const trimmedMessage = message.trim();

    if (!trimmedMessage) {
      throw createChatError(ERROR_CODES.INVALID_MESSAGE, 'Message cannot be empty');
    }

    if (trimmedMessage.length > this.config.maxMessageLength!) {
>>>>>>> 1f4e1147
      throw createChatError(ERROR_CODES.MESSAGE_TOO_LONG, `Message exceeds ${this.config.maxMessageLength} characters`);
    }

    if (this.state.connectionStatus !== ConnectionStatus.CONNECTED) {
      throw createConnectionError('Not connected to backend');
    }

<<<<<<< HEAD
    try {
      const response = await this.postToBackend(API_ENDPOINTS.CHAT, {
        message: content,
        session_id: this.config.sessionId,
      });

      this.processBackendPayload(response);
=======
    if (this.state.readiness.phase !== ReadinessPhase.READY) {
      throw createChatError(ERROR_CODES.INVALID_CONFIG, 'Backend is not ready to accept messages');
    }

    if (this.state.isProcessing) {
      throw createChatError(ERROR_CODES.RATE_LIMITED, 'Previous message is still being processed');
    }

    try {
      const payload = await this.postToBackend(API_ENDPOINTS.CHAT, {
        message: trimmedMessage,
        session_id: this.config.sessionId,
      });

      this.updateChatState(payload);
>>>>>>> 1f4e1147
    } catch (error) {
      console.error('Failed to send message:', error);
      throw createChatError(ERROR_CODES.UNKNOWN_ERROR, 'Failed to send message');
    }
  }

  public async sendSystemMessage(message: string): Promise<void> {
    try {
<<<<<<< HEAD
      const response = await this.postToBackend(API_ENDPOINTS.SYSTEM, {
        message,
        session_id: this.config.sessionId,
      });

      this.processBackendPayload(response);
=======
      const payload = await this.postToBackend(API_ENDPOINTS.SYSTEM, {
        message,
        session_id: this.config.sessionId,
      });
      this.updateChatState(payload);
>>>>>>> 1f4e1147
    } catch (error) {
      console.error('Failed to send system message:', error);
      throw createChatError(ERROR_CODES.UNKNOWN_ERROR, 'Failed to send system message');
    }
  }

  public async interrupt(): Promise<void> {
    try {
<<<<<<< HEAD
      const response = await this.postToBackend(API_ENDPOINTS.INTERRUPT, {
        session_id: this.config.sessionId,
      });

      this.processBackendPayload(response);
=======
      const payload = await this.postToBackend(API_ENDPOINTS.INTERRUPT, {
        session_id: this.config.sessionId,
      });
      this.updateChatState(payload);
>>>>>>> 1f4e1147
    } catch (error) {
      console.error('Failed to interrupt:', error);
      throw createChatError(ERROR_CODES.UNKNOWN_ERROR, 'Failed to interrupt processing');
    }
  }

  public async sendNetworkSwitchRequest(networkName: string): Promise<NetworkSwitchResult> {
    try {
      await this.sendSystemMessage(`Detected user's wallet connected to ${networkName} network`);
      return {
        success: true,
        message: `Network switch system message sent for ${networkName}`,
        data: { network: networkName },
      };
    } catch (error) {
      const err = error instanceof Error ? error.message : String(error);
      return {
        success: false,
        message: err,
      };
    }
  }

  public async sendTransactionResult(success: boolean, transactionHash?: string, error?: string): Promise<void> {
    const message = success
      ? `Transaction sent: ${transactionHash}`
      : `Transaction rejected by user${error ? `: ${error}` : ''}`;

    try {
      await this.sendSystemMessage(message);
    } catch (err) {
      console.error('Failed to send transaction result:', err);
    } finally {
      this.clearPendingTransaction();
    }
  }

  public clearPendingTransaction(): void {
    if (this.state.pendingTransaction) {
      this.state.pendingTransaction = undefined;
      this.lastPendingTransactionRaw = null;
      this.emitStateChange();
    }
  }

  public clearMessages(): void {
    if (this.state.messages.length === 0) return;
    this.state.messages = [];
    this.emitStateChange();
  }

  public updateWalletState(walletState: Partial<WalletState>): void {
    this.state.walletState = { ...this.state.walletState, ...walletState };
    this.emitStateChange();
  }

  public destroy(): void {
    this.disconnectSSE();
    this.removeAllListeners();
  }

  /*
   * ============================================================================
   * INTERNAL STATE HANDLING
   * ============================================================================
   */

<<<<<<< HEAD
  private processBackendPayload(payload: SessionResponsePayload): void {
=======
  private updateChatState(payload: BackendStatePayload | undefined | null): void {
>>>>>>> 1f4e1147
    if (!payload) {
      return;
    }

<<<<<<< HEAD
    const previousMessages = this.state.messages;
    let stateChanged = false;

    if (Array.isArray(payload.messages)) {
      const nextMessages = this.buildMessages(payload.messages, previousMessages);
      this.state.messages = nextMessages;
      stateChanged = true;

      nextMessages.forEach((message, index) => {
        const previous = previousMessages[index];
        const isNewMessage = !previous || previous.id !== message.id;
        const contentChanged = previous && previous.content !== message.content;
        const toolStreamChanged = previous && !areToolStreamsEqual(previous.toolStream, message.toolStream);

        if (isNewMessage || contentChanged || toolStreamChanged) {
=======
    const previousMessages = this.state.messages.slice();
    let stateChanged = false;

    if (Array.isArray(payload.messages)) {
      const converted = payload.messages
        .filter((msg): msg is BackendMessagePayload => Boolean(msg))
        .map((msg, index) => this.convertBackendMessage(msg, index));

      this.state.messages = converted;
      stateChanged = true;

      if (!this.state.isTyping && converted.some(message => message.metadata?.streaming)) {
        this.state.isTyping = true;
        stateChanged = true;
      }

      const previousIds = new Set(previousMessages.map(message => message.id));
      converted.forEach((message) => {
        if (!previousIds.has(message.id)) {
>>>>>>> 1f4e1147
          this.emit('message', message);
        }
      });
    } else if (payload.messages === null) {
      if (previousMessages.length > 0) {
        this.state.messages = [];
        stateChanged = true;
      }
    } else if (payload.messages !== undefined) {
      console.error('Received malformed messages payload from backend:', payload.messages);
    }

<<<<<<< HEAD
    if (payload.is_processing !== undefined) {
      const processing = Boolean(payload.is_processing);
      if (processing !== this.state.isProcessing) {
        this.state.isProcessing = processing;
        stateChanged = true;
      }

      if (this.state.isTyping !== processing) {
        this.state.isTyping = processing;
        stateChanged = true;
      }
    }

    if (payload.readiness !== undefined) {
      const readiness = this.normaliseReadiness(payload.readiness);
      if (readiness) {
        const current = this.state.readiness;
        if (
          current.phase !== readiness.phase ||
          current.detail !== readiness.detail
        ) {
          this.state.readiness = readiness;
          stateChanged = true;
        }
      }
    }

    if (payload.pending_wallet_tx !== undefined) {
      if (payload.pending_wallet_tx === null) {
=======
    const typingFlag = this.resolveBoolean(payload.isTyping ?? payload.is_typing);
    if (typingFlag !== null && typingFlag !== this.state.isTyping) {
      this.state.isTyping = typingFlag;
      stateChanged = true;
    }

    const processingFlag = this.resolveBoolean(payload.isProcessing ?? payload.is_processing);
    if (processingFlag !== null && processingFlag !== this.state.isProcessing) {
      this.state.isProcessing = processingFlag;
      stateChanged = true;
    }

    const readiness = this.normalizeReadiness(payload);
    if (readiness && (readiness.phase !== this.state.readiness.phase || readiness.detail !== this.state.readiness.detail)) {
      this.state.readiness = readiness;
      stateChanged = true;
    }

    if ('pending_wallet_tx' in payload) {
      const raw = payload.pending_wallet_tx ?? null;

      if (raw === null) {
>>>>>>> 1f4e1147
        if (this.state.pendingTransaction) {
          this.state.pendingTransaction = undefined;
          this.lastPendingTransactionRaw = null;
          stateChanged = true;
        }
<<<<<<< HEAD
      } else if (payload.pending_wallet_tx !== this.lastPendingTransactionRaw) {
        try {
          const transaction = JSON.parse(payload.pending_wallet_tx) as WalletTransaction;
          this.state.pendingTransaction = transaction;
          this.lastPendingTransactionRaw = payload.pending_wallet_tx;
          this.emit('transactionRequest', transaction);
          stateChanged = true;
        } catch (error) {
          console.error('Failed to parse wallet transaction payload:', error);
=======
      } else if (raw !== this.lastPendingTransactionRaw) {
        this.lastPendingTransactionRaw = raw;
        try {
          const parsed = JSON.parse(raw) as WalletTransaction;
          this.state.pendingTransaction = parsed;
          stateChanged = true;
          this.emit('transactionRequest', parsed);
        } catch (error) {
          console.error('Failed to parse wallet transaction request:', error);
>>>>>>> 1f4e1147
        }
      }
    }

    if (stateChanged) {
      this.emitStateChange();
    }
  }

<<<<<<< HEAD
  private buildMessages(messages: SessionMessagePayload[], previousMessages: ChatMessage[]): ChatMessage[] {
    return messages
      .filter((msg): msg is SessionMessagePayload => Boolean(msg))
      .map((msg, index) => {
        const type = this.normaliseSender(msg.sender);
        const content = msg.content ?? '';
        const timestamp = this.parseTimestamp(msg.timestamp);
        const toolStream = normaliseToolStream(msg.tool_stream);

        const previous = previousMessages[index];
        const id = previous ? previous.id : generateSessionId();

        return {
          id,
          type,
          content,
          timestamp,
          toolStream,
        };
      });
  }

  private normaliseSender(sender?: string): ChatMessage['type'] {
    switch (sender) {
      case 'user':
        return 'user';
      case 'system':
        return 'system';
      default:
        return 'assistant';
    }
  }

  private parseTimestamp(timestamp?: string): Date {
    if (!timestamp) {
      return new Date();
    }

    const parsed = new Date(timestamp);
    if (Number.isNaN(parsed.valueOf())) {
      return new Date();
    }

    return parsed;
  }

  private normaliseReadiness(payload?: ReadinessPayload | null): BackendReadiness | null {
    if (!payload || typeof payload.phase !== 'string') {
      return null;
    }

    const detailRaw = typeof payload.detail === 'string' && payload.detail.trim().length > 0
      ? payload.detail.trim()
      : typeof payload.message === 'string' && payload.message.trim().length > 0
        ? payload.message.trim()
        : undefined;

    switch (payload.phase) {
      case 'connecting_mcp':
        return { phase: ReadinessPhase.CONNECTING_BACKEND, detail: detailRaw };
      case 'validating_anthropic':
        return { phase: ReadinessPhase.VALIDATING_API, detail: detailRaw };
      case 'ready':
        return { phase: ReadinessPhase.READY, detail: detailRaw };
=======
  private convertBackendMessage(message: BackendMessagePayload, index: number): ChatMessage {
    const sender = message.sender === 'user'
      ? 'user'
      : message.sender === 'system'
        ? 'system'
        : 'assistant';

    const parsedTimestamp = message.timestamp ? new Date(message.timestamp) : new Date();
    const timestamp = Number.isNaN(parsedTimestamp.valueOf()) ? new Date() : parsedTimestamp;
    const idBase = message.timestamp || `${sender}-${index}`;

    return {
      id: `${idBase}-${index}`,
      type: sender,
      content: message.content ?? '',
      timestamp,
      metadata: {
        streaming: Boolean(message.is_streaming),
      },
    };
  }

  private resolveBoolean(value: unknown): boolean | null {
    if (typeof value === 'boolean') {
      return value;
    }
    if (typeof value === 'string') {
      return value.toLowerCase() === 'true';
    }
    return null;
  }

  private normalizeReadiness(payload: BackendStatePayload): BackendReadiness | null {
    const readinessPayload = payload.readiness;

    if (readinessPayload && typeof readinessPayload.phase === 'string') {
      const phase = this.mapReadinessPhase(readinessPayload.phase);
      const detailCandidate = typeof readinessPayload.detail === 'string' && readinessPayload.detail.trim().length > 0
        ? readinessPayload.detail
        : typeof readinessPayload.message === 'string' && readinessPayload.message.trim().length > 0
          ? readinessPayload.message
          : undefined;

      return { phase, detail: detailCandidate };
    }

    if (this.resolveBoolean(payload.missingApiKey ?? payload.missing_api_key)) {
      return { phase: ReadinessPhase.MISSING_API_KEY };
    }

    if (this.resolveBoolean(payload.isLoading ?? payload.is_loading)) {
      return { phase: ReadinessPhase.VALIDATING_ANTHROPIC };
    }

    if (this.resolveBoolean(payload.isConnectingMcp ?? payload.is_connecting_mcp)) {
      return { phase: ReadinessPhase.CONNECTING_MCP };
    }

    return null;
  }

  private mapReadinessPhase(value: string): ReadinessPhase {
    switch (value) {
      case 'connecting_mcp':
        return ReadinessPhase.CONNECTING_MCP;
      case 'validating_anthropic':
        return ReadinessPhase.VALIDATING_ANTHROPIC;
      case 'ready':
        return ReadinessPhase.READY;
>>>>>>> 1f4e1147
      case 'missing_api_key':
        return ReadinessPhase.MISSING_API_KEY;
      case 'error':
<<<<<<< HEAD
        return { phase: ReadinessPhase.ERROR, detail: detailRaw };
      default:
        return { phase: ReadinessPhase.ERROR, detail: detailRaw };
    }
  }

  private updateReadiness(readiness: BackendReadiness): void {
    this.state.readiness = readiness;
    this.emitStateChange();
=======
        return ReadinessPhase.ERROR;
      default:
        return ReadinessPhase.ERROR;
    }
>>>>>>> 1f4e1147
  }

  private setConnectionStatus(status: ConnectionStatus): void {
    if (this.state.connectionStatus !== status) {
      this.state.connectionStatus = status;
      this.emit('connectionChange', status);
      this.emitStateChange();
    }
  }

  private emitStateChange(): void {
    this.emit('stateChange', this.getState());
  }

<<<<<<< HEAD
  /*
   * ============================================================================
   * BACKEND COMMUNICATION
   * ============================================================================
   */

  private async postToBackend(endpoint: string, data: Record<string, unknown>): Promise<SessionResponsePayload> {
=======
  private async postToBackend(endpoint: string, data: Record<string, unknown>): Promise<BackendStatePayload> {
>>>>>>> 1f4e1147
    const url = `${this.config.backendUrl}${endpoint}`;

    try {
      const response = await withTimeout(
        fetch(url, {
          method: 'POST',
          headers: {
            'Content-Type': 'application/json',
          },
          body: JSON.stringify(data),
        }),
        TIMING.CONNECTION_TIMEOUT,
      );

      if (!response.ok) {
        throw new Error(`HTTP ${response.status}: ${response.statusText}`);
      }

<<<<<<< HEAD
      return await response.json() as SessionResponsePayload;
=======
      return await response.json() as BackendStatePayload;
>>>>>>> 1f4e1147
    } catch (error) {
      if (error instanceof Error && error.message.includes('timed out')) {
        throw createConnectionError('Request timed out');
      }
      throw createConnectionError(`Request failed: ${error}`);
    }
  }

  private async refreshState(): Promise<void> {
    try {
      const response = await withTimeout(
        fetch(
          `${this.config.backendUrl}${API_ENDPOINTS.STATE}?session_id=${encodeURIComponent(
            this.config.sessionId,
          )}`,
        ),
        TIMING.CONNECTION_TIMEOUT,
      );

      if (!response.ok) {
        throw new Error(`HTTP ${response.status}: ${response.statusText}`);
      }

      const payload = await response.json() as SessionResponsePayload;
      this.processBackendPayload(payload);
    } catch (error) {
      console.warn('Failed to refresh chat state:', error);
    }
  }

  /*
   * ============================================================================
   * CONNECTION MANAGEMENT
   * ============================================================================
   */

  private handleConnectionError(): void {
    this.setConnectionStatus(ConnectionStatus.ERROR);
    this.stopHeartbeat();

    if (this.reconnectAttempt < (this.config.reconnectAttempts ?? 0)) {
      this.scheduleReconnect();
    } else {
      this.setReadiness({ phase: ReadinessPhase.ERROR, detail: 'Connection lost' });
      this.setConnectionStatus(ConnectionStatus.DISCONNECTED);
      this.emit('error', createConnectionError('Max reconnection attempts reached'));
      this.setConnectionStatus(ConnectionStatus.DISCONNECTED);
    }
  }

  private scheduleReconnect(): void {
    this.clearReconnectTimer();
    this.setConnectionStatus(ConnectionStatus.RECONNECTING);
    this.setReadiness({ phase: ReadinessPhase.CONNECTING_MCP });

    const delay = (this.config.reconnectDelay ?? 0) * Math.pow(2, this.reconnectAttempt);
    this.reconnectAttempt += 1;

    this.reconnectTimer = setTimeout(() => {
      void this.connectSSE();
    }, delay);
  }

  private clearReconnectTimer(): void {
    if (this.reconnectTimer) {
      clearTimeout(this.reconnectTimer);
      this.reconnectTimer = null;
    }
  }

  private startHeartbeat(): void {
    this.stopHeartbeat();
    this.heartbeatTimer = setInterval(() => {
      if (this.state.connectionStatus === ConnectionStatus.CONNECTED && this.eventSource) {
        if (this.eventSource.readyState !== EventSource.OPEN) {
          console.warn('SSE connection lost, attempting to reconnect');
          this.handleConnectionError();
        }
      }
    }, TIMING.HEARTBEAT_INTERVAL);
  }

  private stopHeartbeat(): void {
    if (this.heartbeatTimer) {
      clearInterval(this.heartbeatTimer);
      this.heartbeatTimer = null;
    }
  }

  private teardownEventSource(): void {
    if (this.eventSource) {
      this.eventSource.close();
      this.eventSource = null;
    }
    this.stopHeartbeat();
    this.clearReconnectTimer();
  }
}

function normaliseToolStream(raw: ToolStreamPayload): ChatMessage['toolStream'] | undefined {
  if (!raw) {
    return undefined;
  }

  if (Array.isArray(raw)) {
    const [topic, content] = raw;
    return typeof topic === 'string'
      ? { topic, content: typeof content === 'string' ? content : '' }
      : undefined;
  }

  if (typeof raw === 'object') {
    const { topic, content } = raw as { topic?: unknown; content?: unknown };
    return typeof topic === 'string'
      ? { topic, content: typeof content === 'string' ? content : '' }
      : undefined;
  }

  return undefined;
}

function areToolStreamsEqual(a?: ChatMessage['toolStream'], b?: ChatMessage['toolStream']): boolean {
  if (!a && !b) {
    return true;
  }

  if (!a || !b) {
    return false;
  }

  return a.topic === b.topic && a.content === b.content;
}<|MERGE_RESOLUTION|>--- conflicted
+++ resolved
@@ -37,40 +37,10 @@
 
 type ToolStreamPayload = [string, string] | { topic?: unknown; content?: unknown } | null | undefined;
 
-<<<<<<< HEAD
 interface ReadinessPayload {
   phase?: unknown;
   detail?: unknown;
   message?: unknown;
-=======
-interface BackendMessagePayload {
-  sender?: 'user' | 'assistant' | 'system' | 'agent';
-  content?: string;
-  timestamp?: string;
-  is_streaming?: boolean;
-}
-
-interface BackendReadinessPayload {
-  phase?: unknown;
-  detail?: unknown;
-  message?: unknown;
-}
-
-interface BackendStatePayload {
-  messages?: BackendMessagePayload[] | null;
-  isTyping?: boolean;
-  is_typing?: boolean;
-  isProcessing?: boolean;
-  is_processing?: boolean;
-  pending_wallet_tx?: string | null;
-  readiness?: BackendReadinessPayload | null;
-  missingApiKey?: boolean | string;
-  missing_api_key?: boolean | string;
-  isLoading?: boolean | string;
-  is_loading?: boolean | string;
-  isConnectingMcp?: boolean | string;
-  is_connecting_mcp?: boolean | string;
->>>>>>> 1f4e1147
 }
 
 interface ChatManagerEvents {
@@ -92,13 +62,8 @@
   private state: ChatState;
   private eventSource: EventSource | null = null;
   private reconnectAttempt = 0;
-<<<<<<< HEAD
   private reconnectTimer: ReturnType<typeof setTimeout> | null = null;
   private heartbeatTimer: ReturnType<typeof setInterval> | null = null;
-=======
-  private reconnectTimer: NodeJS.Timeout | null = null;
-  private heartbeatTimer: NodeJS.Timeout | null = null;
->>>>>>> 1f4e1147
   private lastPendingTransactionRaw: string | null = null;
 
   constructor(config: Partial<ChatManagerConfig> = {}) {
@@ -157,11 +122,7 @@
 
   public async connectSSE(): Promise<void> {
     this.setConnectionStatus(ConnectionStatus.CONNECTING);
-<<<<<<< HEAD
     this.updateReadiness({ phase: ReadinessPhase.CONNECTING_BACKEND });
-=======
-    this.setReadiness({ phase: ReadinessPhase.CONNECTING_MCP });
->>>>>>> 1f4e1147
 
     this.teardownEventSource();
 
@@ -175,24 +136,13 @@
         this.setConnectionStatus(ConnectionStatus.CONNECTED);
         this.reconnectAttempt = 0;
         this.startHeartbeat();
-<<<<<<< HEAD
         void this.refreshState();
-=======
-        this.refreshState().catch((error) => {
-          console.warn('Failed to refresh chat state after opening SSE connection:', error);
-        });
->>>>>>> 1f4e1147
       };
 
       this.eventSource.onmessage = (event) => {
         try {
-<<<<<<< HEAD
           const payload = JSON.parse(event.data) as SessionResponsePayload;
           this.processBackendPayload(payload);
-=======
-          const data: BackendStatePayload = JSON.parse(event.data);
-          this.updateChatState(data);
->>>>>>> 1f4e1147
         } catch (error) {
           console.error('Failed to parse SSE payload:', error);
           this.emit('error', createChatError(ERROR_CODES.INVALID_MESSAGE, 'Invalid message format'));
@@ -223,7 +173,7 @@
     this.setConnectionStatus(ConnectionStatus.DISCONNECTED);
   }
 
-<<<<<<< HEAD
+
   public async sendMessage(message: string): Promise<void> {
     const content = message.trim();
 
@@ -232,39 +182,6 @@
     }
 
     if (content.length > (this.config.maxMessageLength ?? 0)) {
-=======
-  private async refreshState(): Promise<void> {
-    try {
-      const response = await withTimeout(
-        fetch(`${this.config.backendUrl}${API_ENDPOINTS.STATE}?session_id=${this.config.sessionId}`, {
-          method: 'GET',
-        }),
-        TIMING.CONNECTION_TIMEOUT,
-      );
-
-      if (!response.ok) {
-        throw new Error(`HTTP ${response.status}: ${response.statusText}`);
-      }
-
-      const payload = await response.json() as BackendStatePayload;
-      this.updateChatState(payload);
-    } catch (error) {
-      console.warn('Failed to fetch chat state:', error);
-    }
-  }
-
-  /**
-   * Sends a message to the backend
-   */
-  public async sendMessage(message: string): Promise<void> {
-    const trimmedMessage = message.trim();
-
-    if (!trimmedMessage) {
-      throw createChatError(ERROR_CODES.INVALID_MESSAGE, 'Message cannot be empty');
-    }
-
-    if (trimmedMessage.length > this.config.maxMessageLength!) {
->>>>>>> 1f4e1147
       throw createChatError(ERROR_CODES.MESSAGE_TOO_LONG, `Message exceeds ${this.config.maxMessageLength} characters`);
     }
 
@@ -272,7 +189,6 @@
       throw createConnectionError('Not connected to backend');
     }
 
-<<<<<<< HEAD
     try {
       const response = await this.postToBackend(API_ENDPOINTS.CHAT, {
         message: content,
@@ -280,23 +196,6 @@
       });
 
       this.processBackendPayload(response);
-=======
-    if (this.state.readiness.phase !== ReadinessPhase.READY) {
-      throw createChatError(ERROR_CODES.INVALID_CONFIG, 'Backend is not ready to accept messages');
-    }
-
-    if (this.state.isProcessing) {
-      throw createChatError(ERROR_CODES.RATE_LIMITED, 'Previous message is still being processed');
-    }
-
-    try {
-      const payload = await this.postToBackend(API_ENDPOINTS.CHAT, {
-        message: trimmedMessage,
-        session_id: this.config.sessionId,
-      });
-
-      this.updateChatState(payload);
->>>>>>> 1f4e1147
     } catch (error) {
       console.error('Failed to send message:', error);
       throw createChatError(ERROR_CODES.UNKNOWN_ERROR, 'Failed to send message');
@@ -305,20 +204,12 @@
 
   public async sendSystemMessage(message: string): Promise<void> {
     try {
-<<<<<<< HEAD
       const response = await this.postToBackend(API_ENDPOINTS.SYSTEM, {
         message,
         session_id: this.config.sessionId,
       });
 
       this.processBackendPayload(response);
-=======
-      const payload = await this.postToBackend(API_ENDPOINTS.SYSTEM, {
-        message,
-        session_id: this.config.sessionId,
-      });
-      this.updateChatState(payload);
->>>>>>> 1f4e1147
     } catch (error) {
       console.error('Failed to send system message:', error);
       throw createChatError(ERROR_CODES.UNKNOWN_ERROR, 'Failed to send system message');
@@ -327,18 +218,11 @@
 
   public async interrupt(): Promise<void> {
     try {
-<<<<<<< HEAD
       const response = await this.postToBackend(API_ENDPOINTS.INTERRUPT, {
         session_id: this.config.sessionId,
       });
 
       this.processBackendPayload(response);
-=======
-      const payload = await this.postToBackend(API_ENDPOINTS.INTERRUPT, {
-        session_id: this.config.sessionId,
-      });
-      this.updateChatState(payload);
->>>>>>> 1f4e1147
     } catch (error) {
       console.error('Failed to interrupt:', error);
       throw createChatError(ERROR_CODES.UNKNOWN_ERROR, 'Failed to interrupt processing');
@@ -406,16 +290,11 @@
    * ============================================================================
    */
 
-<<<<<<< HEAD
   private processBackendPayload(payload: SessionResponsePayload): void {
-=======
-  private updateChatState(payload: BackendStatePayload | undefined | null): void {
->>>>>>> 1f4e1147
     if (!payload) {
       return;
     }
 
-<<<<<<< HEAD
     const previousMessages = this.state.messages;
     let stateChanged = false;
 
@@ -431,27 +310,6 @@
         const toolStreamChanged = previous && !areToolStreamsEqual(previous.toolStream, message.toolStream);
 
         if (isNewMessage || contentChanged || toolStreamChanged) {
-=======
-    const previousMessages = this.state.messages.slice();
-    let stateChanged = false;
-
-    if (Array.isArray(payload.messages)) {
-      const converted = payload.messages
-        .filter((msg): msg is BackendMessagePayload => Boolean(msg))
-        .map((msg, index) => this.convertBackendMessage(msg, index));
-
-      this.state.messages = converted;
-      stateChanged = true;
-
-      if (!this.state.isTyping && converted.some(message => message.metadata?.streaming)) {
-        this.state.isTyping = true;
-        stateChanged = true;
-      }
-
-      const previousIds = new Set(previousMessages.map(message => message.id));
-      converted.forEach((message) => {
-        if (!previousIds.has(message.id)) {
->>>>>>> 1f4e1147
           this.emit('message', message);
         }
       });
@@ -464,7 +322,6 @@
       console.error('Received malformed messages payload from backend:', payload.messages);
     }
 
-<<<<<<< HEAD
     if (payload.is_processing !== undefined) {
       const processing = Boolean(payload.is_processing);
       if (processing !== this.state.isProcessing) {
@@ -494,36 +351,11 @@
 
     if (payload.pending_wallet_tx !== undefined) {
       if (payload.pending_wallet_tx === null) {
-=======
-    const typingFlag = this.resolveBoolean(payload.isTyping ?? payload.is_typing);
-    if (typingFlag !== null && typingFlag !== this.state.isTyping) {
-      this.state.isTyping = typingFlag;
-      stateChanged = true;
-    }
-
-    const processingFlag = this.resolveBoolean(payload.isProcessing ?? payload.is_processing);
-    if (processingFlag !== null && processingFlag !== this.state.isProcessing) {
-      this.state.isProcessing = processingFlag;
-      stateChanged = true;
-    }
-
-    const readiness = this.normalizeReadiness(payload);
-    if (readiness && (readiness.phase !== this.state.readiness.phase || readiness.detail !== this.state.readiness.detail)) {
-      this.state.readiness = readiness;
-      stateChanged = true;
-    }
-
-    if ('pending_wallet_tx' in payload) {
-      const raw = payload.pending_wallet_tx ?? null;
-
-      if (raw === null) {
->>>>>>> 1f4e1147
         if (this.state.pendingTransaction) {
           this.state.pendingTransaction = undefined;
           this.lastPendingTransactionRaw = null;
           stateChanged = true;
         }
-<<<<<<< HEAD
       } else if (payload.pending_wallet_tx !== this.lastPendingTransactionRaw) {
         try {
           const transaction = JSON.parse(payload.pending_wallet_tx) as WalletTransaction;
@@ -533,7 +365,19 @@
           stateChanged = true;
         } catch (error) {
           console.error('Failed to parse wallet transaction payload:', error);
-=======
+        }
+      }
+    }
+
+    if ('pending_wallet_tx' in payload) {
+      const raw = payload.pending_wallet_tx ?? null;
+
+      if (raw === null) {
+        if (this.state.pendingTransaction) {
+          this.state.pendingTransaction = undefined;
+          this.lastPendingTransactionRaw = null;
+          stateChanged = true;
+        }
       } else if (raw !== this.lastPendingTransactionRaw) {
         this.lastPendingTransactionRaw = raw;
         try {
@@ -543,7 +387,6 @@
           this.emit('transactionRequest', parsed);
         } catch (error) {
           console.error('Failed to parse wallet transaction request:', error);
->>>>>>> 1f4e1147
         }
       }
     }
@@ -553,7 +396,6 @@
     }
   }
 
-<<<<<<< HEAD
   private buildMessages(messages: SessionMessagePayload[], previousMessages: ChatMessage[]): ChatMessage[] {
     return messages
       .filter((msg): msg is SessionMessagePayload => Boolean(msg))
@@ -618,81 +460,9 @@
         return { phase: ReadinessPhase.VALIDATING_API, detail: detailRaw };
       case 'ready':
         return { phase: ReadinessPhase.READY, detail: detailRaw };
-=======
-  private convertBackendMessage(message: BackendMessagePayload, index: number): ChatMessage {
-    const sender = message.sender === 'user'
-      ? 'user'
-      : message.sender === 'system'
-        ? 'system'
-        : 'assistant';
-
-    const parsedTimestamp = message.timestamp ? new Date(message.timestamp) : new Date();
-    const timestamp = Number.isNaN(parsedTimestamp.valueOf()) ? new Date() : parsedTimestamp;
-    const idBase = message.timestamp || `${sender}-${index}`;
-
-    return {
-      id: `${idBase}-${index}`,
-      type: sender,
-      content: message.content ?? '',
-      timestamp,
-      metadata: {
-        streaming: Boolean(message.is_streaming),
-      },
-    };
-  }
-
-  private resolveBoolean(value: unknown): boolean | null {
-    if (typeof value === 'boolean') {
-      return value;
-    }
-    if (typeof value === 'string') {
-      return value.toLowerCase() === 'true';
-    }
-    return null;
-  }
-
-  private normalizeReadiness(payload: BackendStatePayload): BackendReadiness | null {
-    const readinessPayload = payload.readiness;
-
-    if (readinessPayload && typeof readinessPayload.phase === 'string') {
-      const phase = this.mapReadinessPhase(readinessPayload.phase);
-      const detailCandidate = typeof readinessPayload.detail === 'string' && readinessPayload.detail.trim().length > 0
-        ? readinessPayload.detail
-        : typeof readinessPayload.message === 'string' && readinessPayload.message.trim().length > 0
-          ? readinessPayload.message
-          : undefined;
-
-      return { phase, detail: detailCandidate };
-    }
-
-    if (this.resolveBoolean(payload.missingApiKey ?? payload.missing_api_key)) {
-      return { phase: ReadinessPhase.MISSING_API_KEY };
-    }
-
-    if (this.resolveBoolean(payload.isLoading ?? payload.is_loading)) {
-      return { phase: ReadinessPhase.VALIDATING_ANTHROPIC };
-    }
-
-    if (this.resolveBoolean(payload.isConnectingMcp ?? payload.is_connecting_mcp)) {
-      return { phase: ReadinessPhase.CONNECTING_MCP };
-    }
-
-    return null;
-  }
-
-  private mapReadinessPhase(value: string): ReadinessPhase {
-    switch (value) {
-      case 'connecting_mcp':
-        return ReadinessPhase.CONNECTING_MCP;
-      case 'validating_anthropic':
-        return ReadinessPhase.VALIDATING_ANTHROPIC;
-      case 'ready':
-        return ReadinessPhase.READY;
->>>>>>> 1f4e1147
       case 'missing_api_key':
         return ReadinessPhase.MISSING_API_KEY;
       case 'error':
-<<<<<<< HEAD
         return { phase: ReadinessPhase.ERROR, detail: detailRaw };
       default:
         return { phase: ReadinessPhase.ERROR, detail: detailRaw };
@@ -702,12 +472,6 @@
   private updateReadiness(readiness: BackendReadiness): void {
     this.state.readiness = readiness;
     this.emitStateChange();
-=======
-        return ReadinessPhase.ERROR;
-      default:
-        return ReadinessPhase.ERROR;
-    }
->>>>>>> 1f4e1147
   }
 
   private setConnectionStatus(status: ConnectionStatus): void {
@@ -722,7 +486,6 @@
     this.emit('stateChange', this.getState());
   }
 
-<<<<<<< HEAD
   /*
    * ============================================================================
    * BACKEND COMMUNICATION
@@ -730,9 +493,6 @@
    */
 
   private async postToBackend(endpoint: string, data: Record<string, unknown>): Promise<SessionResponsePayload> {
-=======
-  private async postToBackend(endpoint: string, data: Record<string, unknown>): Promise<BackendStatePayload> {
->>>>>>> 1f4e1147
     const url = `${this.config.backendUrl}${endpoint}`;
 
     try {
@@ -751,11 +511,7 @@
         throw new Error(`HTTP ${response.status}: ${response.statusText}`);
       }
 
-<<<<<<< HEAD
       return await response.json() as SessionResponsePayload;
-=======
-      return await response.json() as BackendStatePayload;
->>>>>>> 1f4e1147
     } catch (error) {
       if (error instanceof Error && error.message.includes('timed out')) {
         throw createConnectionError('Request timed out');
